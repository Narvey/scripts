--- conflicted
+++ resolved
@@ -1,8 +1,4 @@
-<<<<<<< HEAD
-#!/usr/bin/python2
-=======
 #!/usr/bin/env python
->>>>>>> a3c8493f
 
 # fontasia 0.7:
 # List all fonts on the system and let the user group them into categories.
